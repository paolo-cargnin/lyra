strong {
  color: var(--ifm-color-primary);
}

label {
  display: block;
  font-weight: bold;
}

input, select {
  width: 100%;
  margin-bottom: 1rem;
  padding: 0.5rem;
  border: 0.15rem solid #C0C0C0;
  border-radius: 0.5rem;
  outline: 0;
  box-shadow: none;
  font-size: 1.3em;
}

select {
  -moz-appearance:none;
  -webkit-appearance: none; 
  appearance: none;
  background-color: white;
}

[data-theme="dark"] input, [data-theme="dark"] select {
  border: 0.2rem solid #6b6b6b;
  background-color: #3b3b3b;
  color: white;
}

.container {
  width: 80vw;
  margin: auto;
}

[data-theme="dark"] .container {
  color: var(--ifm-color-default);
}

.loading {
  text-align: center;
}

.hero {
  width: 100%;
  min-height: 200px;
  display: flex;
  justify-content: center;
  align-items: center;
  flex-direction: column;
  /* color: var(--ifm-color-primary); */
  margin-bottom: 2rem;
  padding: 2rem;
  text-align: center;
}

.hero h1 {
  margin: 0;
  font-size: 6rem;
  background: linear-gradient(315deg,var(--ifm-color-primary) 25%,var(--ifm-color-secondary));
  background-clip: text;
  color: transparent;
}

.configurations {
  display: grid;
  width: 100%;
<<<<<<< HEAD
  height: 4rem;
  padding: 0.5rem 1rem;
  box-shadow: rgba(17, 12, 46, 0.15) 0px 48px 100px 0px;
  border-radius: 0.5rem;
  border: solid 1px #e6e6e6;
  font-size: 1.25rem;
  line-height: 1.75rem;
}
input:focus,
input:active{
  border-color: var(--ifm-color-primary);
  outline: none;
}

.smallInput {
  width: 5rem;
  height: 3rem;
  padding: 0.5rem 1rem;
  box-shadow: rgba(17, 12, 46, 0.15) 0px 48px 100px 0px;
  border-radius: 0.5rem;
  border: solid 1px #e6e6e6;
  font-size: 1rem;
  line-height: 1.5rem;
}

.checkbox {
  width: 24px;
  height: 24px;
  border-radius: 2rem;
  border: solid 1px #e6e6e6;
  margin-right: 1rem;
=======
  margin-bottom: 1rem;
  grid-template-columns: repeat(4, 1fr);
  grid-column-gap: 1rem;
>>>>>>> f84964eb
}

.overflow {
  /* max-height: 50vh; */
  /* overflow: auto; */
  margin-bottom: 2rem;
  margin-top: 2rem;
}

<<<<<<< HEAD
.resultBox {
=======
.result {
  display: flex;
  flex-direction: column;
  width: 100%;
>>>>>>> f84964eb
  background-color: #f5f5f5;
  padding: 1rem;
  border-radius: .6rem;
  margin-bottom: 2rem;
}

<<<<<<< HEAD
[data-theme="dark"] .resultBox {
=======
[data-theme="dark"] .result {
  color: rgb(253 253 254);
>>>>>>> f84964eb
  background-color: #3b3b3b;
}

.resultBoxHeader{
  font-size: .9rem;
}

.id {
<<<<<<< HEAD
  width: 100%;
=======
  font-weight: bold;
>>>>>>> f84964eb
  margin: 0;
  display: block;
}

.txt {
<<<<<<< HEAD
  margin: 0;
}

.meta {
  display: flex;
  justify-content: space-between;
}

.configurations {
  display: flex;
  flex-direction: row;
  width: 100%;
  justify-content: space-between;
  margin: auto;
}

.configuration label {
  font-weight: bold;
  margin-right: 1rem;
}

.configuration {
  display: flex;
  align-items: center;
  margin-bottom: 1rem;
}

@media (max-width: 900px) {
  .configurations {
    flex-direction: column;
  }

  .configuration {
    width: 100%;
    display: flex;
    align-items: center;
  }

  .configuration label {
    width: 8rem;
=======
  margin: 1rem 0 0 0;
}

@media (max-width: 700px) {
  .configurations{
    grid-template-columns: 2fr 2fr;
>>>>>>> f84964eb
  }
}<|MERGE_RESOLUTION|>--- conflicted
+++ resolved
@@ -51,7 +51,8 @@
   justify-content: center;
   align-items: center;
   flex-direction: column;
-  /* color: var(--ifm-color-primary); */
+  background-color: var(--ifm-color-primary);
+  color: white;
   margin-bottom: 2rem;
   padding: 2rem;
   text-align: center;
@@ -59,147 +60,49 @@
 
 .hero h1 {
   margin: 0;
-  font-size: 6rem;
-  background: linear-gradient(315deg,var(--ifm-color-primary) 25%,var(--ifm-color-secondary));
-  background-clip: text;
-  color: transparent;
 }
 
 .configurations {
   display: grid;
   width: 100%;
-<<<<<<< HEAD
-  height: 4rem;
-  padding: 0.5rem 1rem;
-  box-shadow: rgba(17, 12, 46, 0.15) 0px 48px 100px 0px;
-  border-radius: 0.5rem;
-  border: solid 1px #e6e6e6;
-  font-size: 1.25rem;
-  line-height: 1.75rem;
-}
-input:focus,
-input:active{
-  border-color: var(--ifm-color-primary);
-  outline: none;
-}
-
-.smallInput {
-  width: 5rem;
-  height: 3rem;
-  padding: 0.5rem 1rem;
-  box-shadow: rgba(17, 12, 46, 0.15) 0px 48px 100px 0px;
-  border-radius: 0.5rem;
-  border: solid 1px #e6e6e6;
-  font-size: 1rem;
-  line-height: 1.5rem;
-}
-
-.checkbox {
-  width: 24px;
-  height: 24px;
-  border-radius: 2rem;
-  border: solid 1px #e6e6e6;
-  margin-right: 1rem;
-=======
   margin-bottom: 1rem;
   grid-template-columns: repeat(4, 1fr);
   grid-column-gap: 1rem;
->>>>>>> f84964eb
 }
 
 .overflow {
-  /* max-height: 50vh; */
-  /* overflow: auto; */
+  max-height: 50vh;
+  overflow: auto;
   margin-bottom: 2rem;
   margin-top: 2rem;
 }
 
-<<<<<<< HEAD
-.resultBox {
-=======
 .result {
   display: flex;
   flex-direction: column;
   width: 100%;
->>>>>>> f84964eb
   background-color: #f5f5f5;
-  padding: 1rem;
-  border-radius: .6rem;
-  margin-bottom: 2rem;
+  padding: 0.5rem;
+  border-radius: 0.5rem;
 }
 
-<<<<<<< HEAD
-[data-theme="dark"] .resultBox {
-=======
 [data-theme="dark"] .result {
   color: rgb(253 253 254);
->>>>>>> f84964eb
   background-color: #3b3b3b;
 }
 
-.resultBoxHeader{
-  font-size: .9rem;
-}
-
 .id {
-<<<<<<< HEAD
-  width: 100%;
-=======
   font-weight: bold;
->>>>>>> f84964eb
   margin: 0;
   display: block;
 }
 
 .txt {
-<<<<<<< HEAD
-  margin: 0;
-}
-
-.meta {
-  display: flex;
-  justify-content: space-between;
-}
-
-.configurations {
-  display: flex;
-  flex-direction: row;
-  width: 100%;
-  justify-content: space-between;
-  margin: auto;
-}
-
-.configuration label {
-  font-weight: bold;
-  margin-right: 1rem;
-}
-
-.configuration {
-  display: flex;
-  align-items: center;
-  margin-bottom: 1rem;
-}
-
-@media (max-width: 900px) {
-  .configurations {
-    flex-direction: column;
-  }
-
-  .configuration {
-    width: 100%;
-    display: flex;
-    align-items: center;
-  }
-
-  .configuration label {
-    width: 8rem;
-=======
   margin: 1rem 0 0 0;
 }
 
 @media (max-width: 700px) {
   .configurations{
     grid-template-columns: 2fr 2fr;
->>>>>>> f84964eb
   }
 }